"""
Utility functions for simulating HRCCS data.
"""

import json
import os
import pickle

import astropy.units as u
import matplotlib.pyplot as plt
import numpy as np
from exoplanet.orbits.keplerian import KeplerianOrbit
from numba import njit
from scipy import signal
from scipy.interpolate import interp1d
from scipy.ndimage import gaussian_filter1d
from tqdm import tqdm

from scope.constants import *

abs_path = os.path.dirname(__file__)

np.random.seed(42)
start_clip = 200
end_clip = 100


def read_crires_data(data_path):
    """
    Reads in CRIRES data.

    Inputs
    ------
        :data_path: (str) path to the data

    Outputs
    -------
        n_orders: (int) number of orders
        n_pixel: (int) number of pixels
        wl_cube_model: (array) wavelength cube model
        snrs: (array) signal-to-noise ratios
    """
    with open(data_path, "r") as file:
        data = json.load(file)

    n_orders = 0  # an integer :)
    for i in range(len(data["data"]["orders"])):
        order_len = len(data["data"]["orders"][i]["detectors"])
        n_orders += order_len

    n_wavs = len(data["data"]["orders"][i]["detectors"][0]["wavelength"])

    wl_grid = np.zeros((n_orders, n_wavs))
    snr_grid = np.zeros((n_orders, n_wavs))

    for i in range(len(data["data"]["orders"])):
        order_len = len(data["data"]["orders"][i]["detectors"])
        for j in range(order_len):
            wl_grid[i * order_len + j] = data["data"]["orders"][i]["detectors"][j][
                "wavelength"
            ]

    return n_orders, n_wavs, wl_grid * 1e6, snr_grid


@njit
def doppler_shift_planet_star(
    model_flux_cube,
    n_exposure,
    phases,
    rv_planet,
    rv_star,
    wlgrid_order,
    wl_model,
    Fp_conv,
    Rp_solar,
    Fstar_conv,
    Rstar,
    u1,
    u2,
    a,
    b,
    LD,
    scale,
    star,
    observation,
    reprocessing=False,
):
    for exposure in range(n_exposure):
        _, flux_planet = calc_doppler_shift(
            wlgrid_order, wl_model, Fp_conv, rv_planet[exposure]
        )
        flux_planet *= scale  # apply scale factor
        
        _, flux_star = calc_doppler_shift(
            wlgrid_order, wl_model, Fstar_conv, rv_star[exposure]
        )

        if star and observation == "emission":
            model_flux_cube[exposure,] = (flux_planet * Rp_solar**2) / (
                flux_star * Rstar**2
            ) + 1.0
            if not reprocessing:
                model_flux_cube[exposure,] *= flux_star * Rstar**2
        elif observation == "emission":
            model_flux_cube[exposure,] = flux_planet * (Rp_solar * rsun) ** 2
        elif (
            observation == "transmission"
        ):  # in transmission, after we "divide out" (with PCA) the star and tellurics, we're left with Fp.
            I = calc_limb_darkening(u1, u2, a, b, Rstar, phases[exposure], LD)
            
            model_flux_cube[exposure,] = 1.0 - flux_planet * I
            
            if not reprocessing:
                model_flux_cube[exposure,] *= flux_star
    return model_flux_cube


def save_results(outdir, run_name, lls, ccfs):
    np.savetxt(
        f"{outdir}/lls_{run_name}.txt",
        lls,
    )
    np.savetxt(
        f"{outdir}/ccfs_{run_name}.txt",
        ccfs,
    )


def make_outdir(outdir):
    try:
        os.makedirs(outdir)
    except FileExistsError:
        print("Directory already exists. Continuing!")


def get_instrument_kernel(instrument, model_resolution=250000, kernel_size=41):
    """
    Creates a Gaussian kernel for instrument response using an alternative implementation.

    Parameters
    ----------
    resolution_ratio : float
        Ratio of resolutions (default: 250000/45000)
    kernel_size : int
        Size of the kernel (must be odd, default: 41)

    Returns
    -------
    numpy.ndarray
        Normalized Gaussian kernel
    """
    instrument_resolution_dict = {
        "IGRINS": 45000,
        "CRIRES+": 145000,
    }
    instrument_resolution = instrument_resolution_dict[instrument]
    resolution_ratio = instrument_resolution / model_resolution
    # Ensure kernel size is odd
    if kernel_size % 2 == 0:
        raise ValueError("Kernel size must be odd")

    # Convert resolution ratio to standard deviation
    std = resolution_ratio / (2.0 * np.sqrt(2.0 * np.log(2.0)))

    # Create the Gaussian window
    gaussian_window = signal.windows.gaussian(
        kernel_size, std=std, sym=True  # Ensure symmetry
    )

    # Normalize to sum to 1
    normalized_kernel = gaussian_window / gaussian_window.sum()

    return normalized_kernel


def save_data(outdir, run_name, flux_cube, flux_cube_nopca, A_noplanet, just_tellurics):
    """
    Saves data to a pickle file.

    Inputs
    ------
        :outdir: (str) output directory
        :run_name: (str) name of the run
        :data: (dict) data to save
    """
    with open(
        f"{outdir}/simdata_{run_name}.txt",
        "wb",
    ) as f:
        pickle.dump(flux_cube, f)
    with open(
        f"{outdir}/nopca_simdata_{run_name}.txt",
        "wb",
    ) as f:
        pickle.dump(flux_cube_nopca, f)
    with open(
        f"{outdir}/A_noplanet_{run_name}.txt",
        "wb",
    ) as f:
        pickle.dump(A_noplanet, f)

    with open(f"{outdir}/just_tellurics_vary_airmass.txt", "wb") as f:
        pickle.dump(just_tellurics, f)


@njit
def calc_limb_darkening(u1, u2, a, b, Rstar, ph, LD):
    """
    calculates limb darkening as a function of phase

    :u1: (float) linear limb darkening coefficient
    :u2: (float) quadratic limb darkening coefficient
    :a: (float) semi-major axis in meters
    :b: (float) impact parameter
    :Rstar: (float) stellar radius in solar radii
    :ph: (array) phase
    :LD: (bool) whether to apply limb darkening
    """
    if LD:  # apply limb darkening. 1D style!
        x = (a * np.sin(2 * np.pi * ph)) / (Rstar * rsun)
        mu = np.sqrt(1 - x**2 - b**2)
        if x**2 <= 1 - b**2:
            I = 1 - u1 * (1 - mu) - u2 * (1 - mu) ** 2
        else:
            I = 0.0
    else:
        I = 1.0
    return I


# todo: download atran scripts
# todo: fit wavelength solution stuff
# todo: plot the maps


@njit
def perform_pca(input_matrix, n_princ_comp, return_noplanet=False):
    """
    Perform PCA using SVD.

    SVD is written as A = USV^H, where ^H is the Hermitian operator.

    Inputs
    ------
        :input_matrix:
        :n_princ_comp: number of principal components to keep
    """
    u, singular_values, vh = np.linalg.svd(
        input_matrix, full_matrices=False
    )  # decompose
    if return_noplanet:
        s_high_variance = singular_values.copy()
        s_high_variance[n_princ_comp:] = 0.0  # keeping the high-variance terms here
        s_matrix = np.diag(s_high_variance)
        A_noplanet = np.dot(u, np.dot(s_matrix, vh))

    singular_values[:n_princ_comp] = 0.0  # zero out the high-variance terms here
    s_matrix = np.diag(singular_values)
    arr_planet = np.dot(u, np.dot(s_matrix, vh))

    if return_noplanet:
        return arr_planet, A_noplanet
    return arr_planet, arr_planet


@njit
def calc_doppler_shift(eval_wave, template_wave, template_flux, v):
    """
    Doppler shifts a spectrum. Evaluates the flux at a different grid.
    convention: positive v is redshift.

    Inputs
    ------
        :wl: wavelength grid
        :flux: flux grid
        :v: velocity. Must be in m/s.

    Outputs
    -------
        :flux_shifted: shifted flux grid
    """
    beta = v / const_c
    delta_lam = eval_wave * beta
    shifted_wave = eval_wave - delta_lam
    shifted_flux = np.interp(shifted_wave, template_wave, template_flux)
    return shifted_wave, shifted_flux


def calc_crossing_time(
    period=1.80988198,
    mstar=1.458,
    e=0.000,
    inc=89.623,
    mplanet=0.894,
    rstar=1.756,
    peri=0,
    b=0.027,
    R=45000,
    pix_per_res=3.3,
    phase_start=0.9668567402328337,
    phase_end=1.0331432597671664,
    plot=False,
):
    """

    todo: refactor this into separate functions, maybe?

    Inputs
    -------
    autofilled for WASP-76b and IGRINS.

    R: (int) resolution of spectrograph.
    pix_per_res: (float) pixels per resolution element


    Outputs
    -------

    min_time: minimum time during transit before lines start smearing across resolution elements.

    min_time_per_pixel: minimum time during transit before lines start smearing across a single pixel.
    dphase_per_exp: the amount of phase (values from 0 to 1) taken up by a single exposure, given above constraints.
    n_exp: number of exposures you can take during transit.

    """

    orbit = KeplerianOrbit(
        m_star=mstar,  # solar masses!
        r_star=rstar,  # solar radii!
        #     m_planet_units = u.jupiterMass,
        t0=0,  # reference transit at 0!
        period=period,
        ecc=e,
        b=b,
        omega=np.radians(peri),  # periastron, radians
        Omega=np.radians(peri),  # periastron, radians
        m_planet=mplanet * 0.0009543,
    )
    t = np.linspace(0, period * 1.1, 1000)  # days
    z_vel = orbit.get_relative_velocity(t)[2].eval()

    z_vel *= 695700 / 86400  # km / s

    phases = t / period
    if plot:
        plt.plot(phases, z_vel)

        plt.axvline(0.5, color="gray", label="Eclipse")
        plt.axvline(0.25, label="Quadrature (should be maximized)", color="teal")

        plt.axvline(0.75, label="Quadrature (should be maximized)", color="teal")

        plt.legend()
        plt.xlabel("Time (days)")
        plt.ylabel("Radial velocity (km/s)")
    acceleration = (
        np.diff(z_vel) / np.diff((t * u.day).to(u.s).si.value) * u.km / (u.s**2)
    )

    if plot:
        plt.plot(phases[:-1], acceleration)

        plt.axvline(0.5, color="gray", label="Eclipse")
        plt.axvline(0.25, label="Quadrature (should be minimized)", color="teal")

        plt.axvline(0.75, label="Quadrature (should be minimized)", color="teal")
        plt.xlabel("Orbital phase")
        plt.ylabel("Radial acceleration (km/s^2)")

        # cool, this is the acceleration.

        # now want the pixel crossing time.

        plt.legend()

    # R = c / delta v
    # delta v = c / R

    delta_v = const.c / R
    delta_v = delta_v.to(u.km / u.s)
    res_crossing_time = abs(delta_v / acceleration).to(u.s)
    if plot:
        plt.figure()
        plt.plot(phases[:-1], res_crossing_time)
        plt.axvline(0.5, color="gray", label="Eclipse")
        plt.axvline(0.25, label="Quadrature (should be maximized)", color="teal")

        plt.axvline(0.75, label="Quadrature (should be maximized)", color="teal")

        plt.legend()
        plt.xlabel("Orbital phase")
        plt.ylabel("Resolution crossing time (s)")
        plt.yscale("log")

        plt.figure()
        plt.plot(phases[:-1], res_crossing_time)
        plt.legend()

        # plt.yscale('log')
        plt.ylim(820, 900)
        plt.xlabel("Orbital phase")
        plt.ylabel("Resolution crossing time (s)")

        plt.xlim(0.96, 1.041)

    # todo: generalize this!
    ingress = phase_start
    egress = phase_end
    during_transit = (phases[:-1] > ingress) & (phases[:-1] < egress)

    res_crossing_time_transit = res_crossing_time[during_transit]

    max_time = np.min(res_crossing_time_transit)

    max_time_per_pixel = max_time / pix_per_res
    period = period * u.day
    dphase_per_exp = (np.min(res_crossing_time_transit) / period).si

    transit_dur = (4.3336 / 24) / period.value  # degrees. todo: calculate.
    print(transit_dur)
    print(4.3336 * 60 * 60)  # this is how many seconds long it is
    n_exp = transit_dur / dphase_per_exp

    # then query https://igrins-jj.firebaseapp.com/etc/simple:
    # this gives us, for the given exposure time, what the SNR is going to be.
    # well that's more the maximum time
    # so that's the maximum time, but we want more than that many exposures.
    # don't have to worry about pixel-crossing time.
    return max_time, max_time_per_pixel, dphase_per_exp, n_exp


@njit
def calc_rvs(v_sys, v_sys_measured, Kp, Kstar, phases):
    """
    calculate radial velocities of planet and star.

    Inputs
    ------
    v_sys: float
        Systemic velocity of the system. Measured in km/s
    v_sys_measured: float
        Measured systemic velocity of the system. Measured in km/s
    Kp: float
        Planet semi-amplitude. Measured in km/s
    Kstar: float
        Star semi-amplitude. Measured in km/s
    phases: array
        Orbital phases of the system. Measured in radians.

    Returns
    -------
    rv_planet: array
        Radial velocities of the planet. Measured in m/s
    rv_star: array
        Radial velocities of the star. Measured in m/s

    """
    v_sys_tot = v_sys + v_sys_measured  # total offset
    rv_planet = v_sys_tot + Kp * np.sin(
        2.0 * np.pi * phases
    )  # input in km/s, convert to m/s

<<<<<<< HEAD

    rv_star = (
        v_sys_measured - Kstar * np.sin(2.0 * np.pi * phases)
    )   # measured in m/s. note opposite sign!
    
=======
    rv_star = v_sys_measured - Kstar * np.sin(
        2.0 * np.pi * phases
    )  # measured in m/s. note opposite sign!
>>>>>>> abee600b
    return rv_planet * 1e3, rv_star * 1e3


def get_star_spline(star_wave, star_flux, planet_wave, yker, smooth=True):
    """
    Calculates the stellar spline using an alternative implementation with linear interpolation
    instead of B-splines.

    Inputs
    ------
    star_wave: array
        Wavelengths of the star. Measured in microns.
    star_flux: array
        Fluxes of the star. Measured in W/m^2/micron.
    planet_wave: array
        Wavelengths of the planet. Measured in microns.
    yker: array
        Convolution kernel.
    smooth: bool
        Whether or not to smooth the star spectrum. Default is True.

    Returns
    -------
    star_flux: array
        Interpolated and processed stellar fluxes. Measured in W/m^2/micron.
    """
    # Create interpolation function using scipy's interp1d
    # Using cubic interpolation for smoother results
    interpolator = interp1d(
        star_wave,
        star_flux,
        kind="cubic",
        bounds_error=False,
        fill_value=(star_flux[0], star_flux[-1]),  # Extrapolate with edge values
    )

    # Interpolate onto planet wavelength grid
    interpolated_flux = interpolator(planet_wave)

    # Perform convolution
    convolved_flux = np.convolve(interpolated_flux, yker, mode="same")

    # Apply Gaussian smoothing if requested
    if smooth:
        final_flux = gaussian_filter1d(convolved_flux, sigma=200)
    else:
        final_flux = convolved_flux

    return final_flux


def change_wavelength_solution(wl_cube_model, flux_cube_model, doppler_shifts):
    """
    Takes a finalized wavelength cube and makes the wavelength solution for each exposure just slightly wrong.

    for now, it just shifts things. doesn't stretch.

    this basically interpolates the flux array onto a different wavelength grid. don't worry about the edge, it'll be
    trimmed?

    for now: uses prescribed pixel shifts!

    Inputs
    ------
        :wl_cube_model: (array) wavelength grid of simulated data!
        :flux_cube_model: (array) flux cube for simulated data!
        :pixel_shifts: (array) N_exp long array of number of wavelength pixels to shift. Convention: positive number is
                        redshift (shift to larger pixels). shifts must be in km/s.
    """
    n_order = flux_cube_model.shape[0]

    # iterate through each exposure
    for exp, doppler_shift in enumerate(doppler_shifts):
        doppler_shift *= 1e3  # convert to m/s

        # iterate through each exposure
        for order in range(n_order):
            wl_grid = wl_cube_model[order]
            flux = flux_cube_model[order][exp]
            flux_cube_model[order][exp] = calc_doppler_shift(
                wl_grid, wl_grid, flux, doppler_shift
            )

    return flux_cube_model


def add_blaze_function(
    wl_cube_model, flux_cube_model, n_order, n_exp, instrument="IGRINS"
):
    """
    Adds the blaze function to the model.

    Inputs
    ------
        :wl_cube_model: (array) wavelength cube model
        :flux_cube_model: (array) flux cube model
        :n_order: (int) number of orders
        :n_exp: (int) number of exposures

    Outputs
    -------
        :flux_cube_model: (array) flux cube model with blaze function included.
    """
    # read in...have to somehow match the telluric spectra
    if instrument != "IGRINS":
        raise NotImplementedError(
            "Only the IGRINS blaze function is currently supported."
        )

    with open(abs_path + "/data/K_blaze_spectra.pic", "rb") as f:
        K_blaze_cube = pickle.load(f)

    with open(abs_path + "/data/H_blaze_spectra.pic", "rb") as f:
        H_blaze_cube = pickle.load(f)

    n_orders_k = K_blaze_cube.shape[0]
    n_orders_h = H_blaze_cube.shape[0]
    # K first, then H
    K_blaze_cube = detrend_cube(K_blaze_cube, n_orders_k, n_exp, blaze=True)
    H_blaze_cube = detrend_cube(H_blaze_cube, n_orders_h, n_exp, blaze=True)

    for order in tqdm(range(n_order), desc="adding blaze function"):
        flux_cube_model_slice = flux_cube_model[order, :, :]
        if order >= n_orders_k:
            blaze_cube = H_blaze_cube
            order_used = order - 19
        else:
            blaze_cube = K_blaze_cube
            order_used = order
        flux_cube_model_slice = flux_cube_model_slice * blaze_cube[order_used][100:-100]
        flux_cube_model[order, :, :] = flux_cube_model_slice
    return flux_cube_model


def detrend_cube(cube, n_order, n_exp, blaze=False):
    """
    Detrends the cube by dividing each order by its maximum value.

    Inputs
    ------
        :cube: (array) flux cube
        :n_order: (int) number of orders
        :n_exp: (int) number of exposures

    Outputs
    -------
        :cube: (array) detrended flux cube
    """

    def detrend_array(array):
        max_val = np.nanmax(array)
        return array / max_val

    progress = tqdm(range(n_order), desc="detrending cube")

    if not blaze:
        for order in progress:
            for exp in range(n_exp):
                cube[order, exp] = detrend_array(cube[order, exp])

    else:
        for order in progress:
            cube[order] = detrend_array(cube[order])

    return cube


def unpack_grid(grid_ind, parameter_list):
    param_dict = parameter_list[grid_ind]

    (
        blaze,
        n_princ_comp,
        star,
        SNR,
        telluric,
        tell_type,
        time_dep_tell,
        wav_error,
        order_dep_throughput,
    ) = (
        param_dict["blaze"],
        param_dict["n_princ_comp"],
        param_dict["star"],
        param_dict["SNR"],
        param_dict["telluric"],
        param_dict["telluric_type"],
        param_dict["time_dep_telluric"],
        param_dict["wav_error"],
        param_dict["order_dep_throughput"],
    )
    return (
        blaze,
        n_princ_comp,
        star,
        SNR,
        telluric,
        tell_type,
        time_dep_tell,
        wav_error,
        order_dep_throughput,
    )<|MERGE_RESOLUTION|>--- conflicted
+++ resolved
@@ -461,17 +461,10 @@
         2.0 * np.pi * phases
     )  # input in km/s, convert to m/s
 
-<<<<<<< HEAD
-
-    rv_star = (
-        v_sys_measured - Kstar * np.sin(2.0 * np.pi * phases)
-    )   # measured in m/s. note opposite sign!
-    
-=======
     rv_star = v_sys_measured - Kstar * np.sin(
         2.0 * np.pi * phases
     )  # measured in m/s. note opposite sign!
->>>>>>> abee600b
+
     return rv_planet * 1e3, rv_star * 1e3
 
 
