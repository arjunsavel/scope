#·······································:
#                                       :
#    ▄▄▄▄▄   ▄█▄    ████▄ █ ▄▄  ▄███▄   :
#   █     ▀▄ █▀ ▀▄  █   █ █   █ █▀   ▀  :
# ▄  ▀▀▀▀▄   █   ▀  █   █ █▀▀▀  ██▄▄    :
#  ▀▄▄▄▄▀    █▄  ▄▀ ▀████ █     █▄   ▄▀ :
#            ▀███▀         █    ▀███▀   :
#                           ▀           :
#                                       :
#·······································:
Created:                2024-08-15
Author:                 Arjun Savel!
Planet name:            WASP-166 b

# Simulation setup

modelname              wasp_166_150seed_ld          # name of the model. used for saving the output files.
seed                   150               # seed for the random number generator when generating noisy data. set to None for a random seed.

# Filepaths
planet_spectrum_path    /home/asavel/scratch/retrieval_stuff/fm_wasp_77ab_noisy/fm_wasp_77ab_noisy/spectrum_tran_WASP-166b_0.3_c_to_o.pic
star_spectrum_path     /home/asavel/scratch/scope/src/scope/data/PHOENIX_5605_4.33.txt
data_cube_path         /home/asavel/scratch/scope/src/scope/data/data_RAW_20201214_wl_algn_03.pic
snr_path               /home/asavel/scratch/scope/src/scope/data/snr_IGRINS_LTT-9779b.json # only required for CRIRES+ simulations

# Astrophysical Parameters. Can specify DATABASE to pull based on name for parameters with [DB]
Rp                     DATABASE          # planetary radius in Jupiter radii. [DB]
Rstar                  DATABASE          # stellar radius, in solar radii. [DB]
kp                     128.1              # expected planetary orbital velocity assuming circular orbit, in km/s. input NULL if you'd like to calculate from orbital parameters.
v_sys                  0.0          # systemic velocity, in km/s.  [DB]
v_rot                  NULL              # equatorial rotational velocity. input NULL if you'd like to calculate from orbital parameters.
P_rot                  DATABASE          # orbital period of the planet, in days. [DB]
a                      DATABASE          # semi-major axis of the planet, in AU. [DB]
scale                  1.0               # scaling factor for the model spectrum.
LD                     True              # whether to include limb darkening in the simulation or not. only matters if observation is set to transmission.
u1                     0.1               # first quadratic limb darkening coefficient. not used if limb_darkening is set to False or if observation is set to emission.
u2                     0.1               # second quadratic limb darkening coefficient. not used if limb_darkening is set to False or if observation is set to emission.
include_rm             False             # *experimental*. Whether to include Rossiter-McLaughlin effect in the simulation or not. only matters if observation is set to transmission.
v_rot_star             3                 # equatorial rotational velocity of the star in km/s. only matters if include_rm is set to True. and observation is set to transmission.
lambda_misalign        0                 # misalignment angle of the planet's orbit with respect to the star's rotation axis, in degrees. only matters if include_rm is set to True. and observation is set to transmission. [DB]
inc                    90.0              # inclination of the planet's orbit with respect to the line of sight, in degrees. only matters if include_rm is set to True. and observation is set to transmission.

# Instrument Parameters
spectrograph           IGRINS        # name of the spectrograph to simulate. currently spectrographs are ``IGRINS`` and ``CRIRES+``.
blaze                  True          # whether to include a blaze function or not.
wav_error              False         # whether to include wavelength solution errors or not.
order_dep_throughput   True          # whether to include order-dependent throughput variations.
vary_throughput        True          # whether to include throughput variations. IGRINS variations fit to WASP-77Ab emission data.


# Observation Parameters
observation            transmission      # type of observation to perform. supported observations are ``emission`` and ``transmission``.
phase_start            0.986222200994206           # phase of the beginning of the observations. 0 is center of transit, 0.5 is secondary eclipse. If DATABASE, just the transit duration. [DB]
phase_end              1.0137777990057941           # phase of the end of the observations. 0 is center of transit, 0.5 is secondary eclipse. If DATABASE, just the transit duration. [DB]
n_exposures            17             # number of exposures to simulate. sets the phases of the exposures.
star                   True          # whether to include the star in the simulation. In general, you'd like to!
telluric               True          # whether to include tellurics in the simulation. In general, you'd like to!
<<<<<<< HEAD
SNR                    250           # signal-to-noise ratio of the observations, per pixel. I.e., what sets the photon counts at the detector.
=======
SNR                    300           # signal-to-noise ratio of the observations, per pixel. I.e., what sets the photon counts at the detector. Ignored for CRIRES+ simulations.
>>>>>>> abee600b
tell_type              data-driven   # type of telluric simulation. supported modes are ``ATRAN`` and ``data-driven``.
time_dep_tell          False         # whether the tellurics are time-dependent or not.

# Analysis Parameters
n_princ_comp           4             # number of principal components to remove from the simulated data before cross-correlation.
divide_out_of_transit  False         # *experimental*. Whether to divide the in-transit data by median out-of-transit or not. only used if observation is set to transmission.
out_of_transit_dur     1.          # *experimental*. Duration of the out-of-transit data, in units of transit duration. only used if observation is set to transmission and divide_out_of_transit is set to True.<|MERGE_RESOLUTION|>--- conflicted
+++ resolved
@@ -55,11 +55,8 @@
 n_exposures            17             # number of exposures to simulate. sets the phases of the exposures.
 star                   True          # whether to include the star in the simulation. In general, you'd like to!
 telluric               True          # whether to include tellurics in the simulation. In general, you'd like to!
-<<<<<<< HEAD
 SNR                    250           # signal-to-noise ratio of the observations, per pixel. I.e., what sets the photon counts at the detector.
-=======
-SNR                    300           # signal-to-noise ratio of the observations, per pixel. I.e., what sets the photon counts at the detector. Ignored for CRIRES+ simulations.
->>>>>>> abee600b
+
 tell_type              data-driven   # type of telluric simulation. supported modes are ``ATRAN`` and ``data-driven``.
 time_dep_tell          False         # whether the tellurics are time-dependent or not.
 
