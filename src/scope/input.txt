#·······································:
#                                       :
#    ▄▄▄▄▄   ▄█▄    ████▄ █ ▄▄  ▄███▄   :
#   █     ▀▄ █▀ ▀▄  █   █ █   █ █▀   ▀  :
# ▄  ▀▀▀▀▄   █   ▀  █   █ █▀▀▀  ██▄▄    :
#  ▀▄▄▄▄▀    █▄  ▄▀ ▀████ █     █▄   ▄▀ :
#            ▀███▀         █    ▀███▀   :
#                           ▀           :
#                                       :
#·······································:
Created:                2024-08-15
Author:                 Arjun Savel!
Planet name:            WASP-166 b

# Simulation setup

modelname              wasp_166_150seed_ld          # name of the model. used for saving the output files.
seed                   150               # seed for the random number generator when generating noisy data. set to None for a random seed.
log_level              INFO              # logging level above which statements are printed. Supported levels are ``DEBUG``, ``INFO``, ``WARNING``, ``ERROR``, and ``CRITICAL``.

# Filepaths
<<<<<<< HEAD
planet_spectrum_path    /Users/arjunsavel/Desktop/research/gj1214_hires_sims/best_fit_spectrum_tran_gj1214_steam_nir.pic
star_spectrum_path     /Users/arjunsavel/Desktop/research/scope/src/scope/data/PHOENIX_5605_4.33.txt
data_cube_path         /Users/arjunsavel/Desktop/research/scope/src/scope/data/data_RAW_20201214_wl_algn_03.pic
planet_and_star_path   NULL              # path to *combined* planet and star spectrum, if applicable. If not set to NULL, the planet and stellar spectrum are combined from the individual files specified above.
=======
planet_spectrum_path    /home/asavel/scratch/retrieval_stuff/fm_wasp_77ab_noisy/fm_wasp_77ab_noisy/spectrum_tran_WASP-166b_0.3_c_to_o.pic
star_spectrum_path     /home/asavel/scratch/scope/src/scope/data/PHOENIX_5605_4.33.txt
data_cube_path         /home/asavel/scratch/scope/src/scope/data/data_RAW_20201214_wl_algn_03.pic
snr_path               /home/asavel/scratch/scope/src/scope/data/snr_IGRINS_LTT-9779b.json # only required for CRIRES+ simulations
>>>>>>> 8f80fd5a

# Astrophysical Parameters. Can specify DATABASE to pull based on name for parameters with [DB]
Rp                     DATABASE          # planetary radius in Jupiter radii. [DB]
Rstar                  DATABASE          # stellar radius, in solar radii. [DB]
kp                     128.1              # expected planetary orbital velocity assuming circular orbit, in km/s. input NULL if you'd like to calculate from orbital parameters.
v_sys                  0.0          # systemic velocity, in km/s.  [DB]
v_rot                  NULL              # equatorial rotational velocity. input NULL if you'd like to calculate from orbital parameters.
P_rot                  DATABASE          # orbital period of the planet, in days. [DB]
a                      DATABASE          # semi-major axis of the planet, in AU. [DB]
scale                  1.0               # scaling factor for the model spectrum.
LD                     True              # whether to include limb darkening in the simulation or not. only matters if observation is set to transmission.
u1                     0.1               # first quadratic limb darkening coefficient. not used if limb_darkening is set to False or if observation is set to emission.
u2                     0.1               # second quadratic limb darkening coefficient. not used if limb_darkening is set to False or if observation is set to emission.
include_rm             False             # *experimental*. Whether to include Rossiter-McLaughlin effect in the simulation or not. only matters if observation is set to transmission.
v_rot_star             3                 # equatorial rotational velocity of the star in km/s. only matters if include_rm is set to True. and observation is set to transmission.
lambda_misalign        0                 # misalignment angle of the planet's orbit with respect to the star's rotation axis, in degrees. only matters if include_rm is set to True. and observation is set to transmission. [DB]
inc                    90.0              # inclination of the planet's orbit with respect to the line of sight, in degrees. only matters if include_rm is set to True. and observation is set to transmission.

# Instrument Parameters
spectrograph           IGRINS        # name of the spectrograph to simulate. currently spectrographs are ``IGRINS`` and ``CRIRES+``.
blaze                  True          # whether to include a blaze function or not.
wav_error              False         # whether to include wavelength solution errors or not.
order_dep_throughput   True          # whether to include order-dependent throughput variations.
vary_throughput        True          # whether to include throughput variations. IGRINS variations fit to WASP-77Ab emission data.


# Observation Parameters
observation            transmission      # type of observation to perform. supported observations are ``emission`` and ``transmission``.
phase_start            0.986222200994206           # phase of the beginning of the observations. 0 is center of transit, 0.5 is secondary eclipse. If DATABASE, just the transit duration. [DB]
phase_end              1.0137777990057941           # phase of the end of the observations. 0 is center of transit, 0.5 is secondary eclipse. If DATABASE, just the transit duration. [DB]
n_exposures            17             # number of exposures to simulate. sets the phases of the exposures.
star                   True          # whether to include the star in the simulation. In general, you'd like to!
telluric               True          # whether to include tellurics in the simulation. In general, you'd like to!
SNR                    250           # signal-to-noise ratio of the observations, per pixel. I.e., what sets the photon counts at the detector.

tell_type              data-driven   # type of telluric simulation. supported modes are ``ATRAN`` and ``data-driven``.
time_dep_tell          False         # whether the tellurics are time-dependent or not.

# Analysis Parameters
n_princ_comp           4             # number of principal components to remove from the simulated data before cross-correlation.
divide_out_of_transit  False         # *experimental*. Whether to divide the in-transit data by median out-of-transit or not. only used if observation is set to transmission.
out_of_transit_dur     1.          # *experimental*. Duration of the out-of-transit data, in units of transit duration. only used if observation is set to transmission and divide_out_of_transit is set to True.<|MERGE_RESOLUTION|>--- conflicted
+++ resolved
@@ -19,17 +19,11 @@
 log_level              INFO              # logging level above which statements are printed. Supported levels are ``DEBUG``, ``INFO``, ``WARNING``, ``ERROR``, and ``CRITICAL``.
 
 # Filepaths
-<<<<<<< HEAD
 planet_spectrum_path    /Users/arjunsavel/Desktop/research/gj1214_hires_sims/best_fit_spectrum_tran_gj1214_steam_nir.pic
 star_spectrum_path     /Users/arjunsavel/Desktop/research/scope/src/scope/data/PHOENIX_5605_4.33.txt
 data_cube_path         /Users/arjunsavel/Desktop/research/scope/src/scope/data/data_RAW_20201214_wl_algn_03.pic
 planet_and_star_path   NULL              # path to *combined* planet and star spectrum, if applicable. If not set to NULL, the planet and stellar spectrum are combined from the individual files specified above.
-=======
-planet_spectrum_path    /home/asavel/scratch/retrieval_stuff/fm_wasp_77ab_noisy/fm_wasp_77ab_noisy/spectrum_tran_WASP-166b_0.3_c_to_o.pic
-star_spectrum_path     /home/asavel/scratch/scope/src/scope/data/PHOENIX_5605_4.33.txt
-data_cube_path         /home/asavel/scratch/scope/src/scope/data/data_RAW_20201214_wl_algn_03.pic
-snr_path               /home/asavel/scratch/scope/src/scope/data/snr_IGRINS_LTT-9779b.json # only required for CRIRES+ simulations
->>>>>>> 8f80fd5a
+
 
 # Astrophysical Parameters. Can specify DATABASE to pull based on name for parameters with [DB]
 Rp                     DATABASE          # planetary radius in Jupiter radii. [DB]
