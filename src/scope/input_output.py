"""
Module to handle the input files.
"""

import argparse
import io
import json
import os
import warnings
from datetime import datetime

import pandas as pd
from astroquery.ipac.nexsci.nasa_exoplanet_archive import NasaExoplanetArchive

from scope.calc_quantities import *
from scope.logger import *

logger = get_logger()

data_dir = os.path.join(os.path.dirname(__file__), "./data")


class ScopeConfigError(Exception):
    def __init__(self, message="scope input file error:"):
        self.message = message
        super().__init__(self.message)


# Mapping between input file parameters and database columns
parameter_mapping = {
    "Rp": "pl_radj",
    "Mp": "pl_bmassj",
    "Rstar": "st_rad",
    "Mstar": "st_mass",
    "v_sys": "system_velocity",
    "a": "pl_orbsmax",
    "P_rot": "pl_orbper",
    "v_sys": "st_radv",
    "planet_name": "pl_name",
    "lambda_misalign": "pl_projobliq",
    "e": "pl_orbeccen",
    "peri": "pl_orblper",
    "v_rot_star": "st_vsin",
<<<<<<< HEAD
    "b": "pl_imppar"
=======
    "Kmag": "sy_kmag",
>>>>>>> e5dc236a
}


def query_database(
    planet_name, parameter, database_path="data/default_params_exoplanet_archive.csv"
):
    if not os.path.exists(database_path):
        raise FileNotFoundError(f"Database file {database_path} not found.")

    df = pd.read_csv(database_path)

    # check whether planet name is in database
    if planet_name not in df["pl_name"].values:
        logger.warning(f"Planet name {planet_name} not found in database.")
    try:
        # Use the mapped parameter name if it exists, otherwise use the original
        db_parameter = parameter_mapping.get(parameter, parameter)
        value = df.loc[df["pl_name"] == planet_name, db_parameter].values[0]
        return float(value)
    except Exception as e:
        logger.warning(f"Error querying database for {planet_name}, {parameter}: {e}")

        return np.nan


def unpack_lines(content):
    """
    Unpack lines from a file, removing comments and joining lines that are split.

    Parameters
    ----------
    content : list
        List of lines from the file.

    Returns
    -------
    data_lines : list
        List of lines with comments removed and split lines joined.
    """
    data_lines = []
    for line in content:
        line = line.strip()
        if line.startswith("Planet name:"):
            planet_name = line.split("Planet name:", 1)[1].strip()
        elif "Author:" in line:
            author = line.split("Author:", 1)[1].strip()
        elif (
            not line.startswith("#")
            and not line.startswith(":")
            and not line.startswith("Created")
            and line
        ):
            data_lines.append(line)
    return data_lines, planet_name, author


def coerce_nulls(data, key, value):
    if value == "NULL":
        data[key] = np.nan
        logger.warning(f" {key} is null on input")

    return data


def coerce_integers(data, key, value):
    integer_fields = ["n_exposures", "n_princ_comp", "seed"]
    if key in integer_fields:
        data[key] = int(value)
    else:
        try:
            data[key] = float(value)
        except:
            pass

    return data


def coerce_database(data, key, value, astrophysical_params, planet_name, database_path):
    
    if value == "DATABASE" and key in astrophysical_params:
        data[key] = query_database(planet_name, key, database_path)
        
    elif value == "DATABASE" and key in ["phase_start", "phase_end"]:
        tdur = query_database(planet_name, "pl_trandur", database_path)
        period = query_database(planet_name, "pl_orbper", database_path)

        # convert it to phase
        tdur_phase = convert_tdur_to_phase(tdur, period)

        if key == "phase_start":
            data[key] = -tdur_phase / 2
        else:
            data[key] = tdur_phase / 2

    return data


def coerce_splits(data, key, value):
    if isinstance(value, str) and "," in value:
        data[key] = [float(v.strip()) for v in value.split(",")]

    return data


def coerce_booleans(data, key, value):
    if value == "True":
        data[key] = True
    elif value == "False":
        data[key] = False

    return data


def parse_input_file(
    file_path, database_path="data/default_params_exoplanet_archive.csv", **kwargs
):
    """
    Parse an input file and return a dictionary of parameters.

    Parameters
    ----------
    file_path : str
        Path to the input file.
    database_path : str
        Path to the database file.
    **kwargs
        Additional keyword arguments to add to the data dictionary.

    Returns
    -------
    data : dict
        Dictionary of parameters.
    """
    # First, read the entire file content
    with open(file_path, "r") as file:
        content = file.readlines()

    data_lines, planet_name, author = unpack_lines(content)

    # Read the remaining lines with pandas
    df = pd.read_csv(
        io.StringIO("\n".join(data_lines)),
        sep=r"\s+",
        header=None,
        names=["parameter", "value"],
        comment="#",
    )

    # Convert the dataframe to a dictionary
    data = dict(zip(df["parameter"], df["value"]))

    # Add planet_name and author to the data dictionary
    data["planet_name"] = planet_name
    data["author"] = author

    # List of astrophysical parameters
    astrophysical_params = [
        "Rp",
        "Rp_solar",
        "Rstar",
        "kp",
        "v_rot",
        "v_sys",
        "P_rot",
        "a",
        "u1",
        "e",
        "b",
        "u2",
        "Mstar",
        "Mp",
        "peri",
    ]

    # Convert values to appropriate types
    for key, value in data.items():
        # check for values that are comma-delimited
        data = coerce_splits(data, key, value)

        # Check for NULL
        data = coerce_nulls(data, key, value)

        # make sure integers are cast as such
        data = coerce_integers(data, key, value)

        # make sure booleans are cast as such
        data = coerce_booleans(data, key, value)

        # Check for DATABASE in astrophysical parameters
        data = coerce_database(
            data, key, value, astrophysical_params, planet_name, database_path
        )

    # Add any additional kwargs to the data dictionary
    data.update(kwargs)

    data = calculate_derived_parameters(data)

    if data["tell_type"] == "data-driven" and data["blaze"] == False:
        raise ScopeConfigError("Data-driven tellurics requires blaze set to True.")

    return data


def write_input_file(data, output_file_path="input.txt"):
    # Define the order and categories of parameters

    categories = {
        "Filepaths": [
            "planet_spectrum_path",
            "star_spectrum_path",
            "data_cube_path",
            "snr_path",
        ],
        "Astrophysical Parameters": ["Rp", "Rp_solar", "Rstar", "kp", "v_rot", "v_sys"],
        "Instrument Parameters": ["SNR"],
        "Observation Parameters": [
            "observation",
            "phase_start",
            "phase_end",
            "n_exposures",
            "blaze",
            "star",
            "telluric",
            "tell_type",
            "time_dep_tell",
            "wav_error",
            "order_dep_throughput",
        ],
        "Analysis Parameters": ["n_princ_comp", "scale"],
    }
    current_date = datetime.now().strftime("%Y-%m-%d %H:%M:%S")
    with open(output_file_path, "w") as f:
        # Write the header
        f.write(
            f""":·········································
:                                       :
:    ▄▄▄▄▄   ▄█▄    ████▄ █ ▄▄  ▄███▄   :
:   █     ▀▄ █▀ ▀▄  █   █ █   █ █▀   ▀  :
: ▄  ▀▀▀▀▄   █   ▀  █   █ █▀▀▀  ██▄▄    :
:  ▀▄▄▄▄▀    █▄  ▄▀ ▀████ █     █▄   ▄▀ :
:            ▀███▀         █    ▀███▀   :
:                           ▀           :
:                                       :
:········································
Created: {current_date}
Author: YourName
Planet name: {data['planet_name']}

""".format(
                date=pd.Timestamp.now().strftime("%Y-%m-%d")
            )
        )
        # Write parameters by category
        for category, params in categories.items():
            f.write(f"# {category}\n")
            for param in params:
                if param in data:
                    value = data[param]
                    # Handle different types of values
                    if isinstance(value, bool):
                        value = str(value)
                    elif isinstance(value, float):
                        if np.isnan(value):
                            value = "NULL"
                        else:
                            value = f"{value:.6f}".rstrip("0").rstrip(".")
                    elif isinstance(value, list):
                        value = ",".join(map(str, value))
                    f.write(f"{param:<23} {value}\n")
            f.write("\n")

    logger.info(f"Input file written to {output_file_path}")


def parse_arguments():
    parser = argparse.ArgumentParser(description="Simulate observation")

    # Required parameters
    parser.add_argument(
        "--planet_spectrum_path", type=str, help="Path to planet spectrum"
    )
    parser.add_argument(
        "--star_spectrum_path", type=str, help="Path to star spectrum"
    )
    parser.add_argument(
        "--data_cube_path", type=str, help="Path to data cube"
    )

    # Optional parameters with their defaults matching your function
    parser.add_argument(
        "--phase_start",
        type=float,
        
        help="Start phase of the simulated observations",
    )
    parser.add_argument(
        "--phase_end",
        type=float,
        
        help="End phase of the simulated observations",
    )
    parser.add_argument(
        "--n_exposures", type=int, help="Number of exposures"
    )
    parser.add_argument(
        "--observation", type=str,  help="Observation type"
    )
    parser.add_argument("--blaze", type=bool, help="Blaze flag")
    parser.add_argument(
        "--n_princ_comp", type=int, help="Number of principal components"
    )
    parser.add_argument("--star", type=bool, help="Star flag")
    parser.add_argument("--SNR", type=float, help="Signal to noise ratio")
    parser.add_argument("--telluric", type=bool, help="Telluric flag")
    parser.add_argument(
        "--tell_type", type=str, help="Telluric type"
    )
    parser.add_argument(
        "--time_dep_tell", type=bool, help="Time dependent telluric"
    )
    parser.add_argument(
        "--wav_error", type=bool, help="Wavelength error flag"
    )
    parser.add_argument(
        "--rv_semiamp_orbit", type=float, help="RV semi-amplitude orbit"
    )
    parser.add_argument(
        "--order_dep_throughput",
        type=bool,
        
        help="Order dependent throughput",
    )
    parser.add_argument(
        "--Rp", type=float, help="Planet radius (Jupiter radii)"
    )
    parser.add_argument(
        "--Rstar", type=float, help="Star radius (solar radii)"
    )
    parser.add_argument(
        "--kp", type=float, help="Planetary orbital velocity (km/s)"
    )
    parser.add_argument("--v_rot", type=float, help="Rotation velocity")
    parser.add_argument("--scale", type=float, help="Scale factor")
    parser.add_argument("--v_sys", type=float, help="Systemic velocity")
    parser.add_argument(
<<<<<<< HEAD
        "--modelname", type=str, help="Model name"
=======
        "--pca_rmeove", type=str, default="subtract", help="PCA removal scheme"
    )
    parser.add_argument(
        "--modelname", type=str, default="yourfirstsimulation", help="Model name"
>>>>>>> e5dc236a
    )
    parser.add_argument(
        "--divide_out_of_transit",
        type=bool,
        
        help="Divide out of transit",
    )
    parser.add_argument(
        "--out_of_transit_dur", type=float, help="Out of transit duration"
    )
    parser.add_argument(
        "--include_rm", type=bool, help="Include RM effect"
    )
    parser.add_argument(
        "--v_rot_star", type=float, help="Star rotation velocity"
    )
    parser.add_argument("--a", type=float, help="Semi-major axis")
    parser.add_argument(
        "--lambda_misalign", type=float, help="Misalignment angle"
    )
    parser.add_argument("--inc", type=float, help="Inclination")
    parser.add_argument("--seed", type=int, help="Random seed")
    parser.add_argument("--LD", type=bool, help="Limb darkening")
    parser.add_argument(
        "--vary_throughput", type=bool, help="Vary throughput"
    )
    parser.add_argument(
        "--log_level",
        type=str,
        
        choices=["DEBUG", "INFO", "WARNING", "ERROR", "CRITICAL"],
        help="Logging level (default: INFO)",
    )

    # For file input option
    parser.add_argument(
        "--input_file", type=str, default='input.txt',help="Input file with parameters"
    )

    return parser.parse_args()


def read_crires_data(data_path):
    """
    Reads in CRIRES data.

    Inputs
    ------
        :data_path: (str) path to the data

    Outputs
    -------
        n_orders: (int) number of orders
        n_pixel: (int) number of pixels
        wl_cube_model: (array) wavelength cube model
        snrs: (array) signal-to-noise ratios
    """
    with open(data_path, "r") as file:
        data = json.load(file)

    n_orders = 0  # an integer :)
    for i in range(len(data["data"]["orders"])):
        order_len = len(data["data"]["orders"][i]["detectors"])
        n_orders += order_len

    n_wavs = len(data["data"]["orders"][i]["detectors"][0]["wavelength"])

    wl_grid = np.zeros((n_orders, n_wavs))
    snr_grid = np.zeros((n_orders, n_wavs))

    for i in range(len(data["data"]["orders"])):
        order_len = len(data["data"]["orders"][i]["detectors"])
        for j in range(order_len):
            wl_grid[i * order_len + j] = data["data"]["orders"][i]["detectors"][j][
                "wavelength"
            ]

            snr_grid[i * order_len + j] = data["data"]["orders"][i]["detectors"][j][
                "plots"
            ]["snr"]["snr"]

    return n_orders, n_wavs, wl_grid * 1e6, snr_grid


def refresh_db():
    """
    Refresh the database with the latest exoplanet data.
    """
    # Download the latest exoplanet data
    # Update the database file

    table = NasaExoplanetArchive.query_criteria(
        table="pscomppars", select="*", where="pl_name is not null"
    )

    # Convert to Pandas DataFrame for easier handling
    df = table.to_pandas()

    # Save to CSV
    filepath = os.path.join(data_dir, "default_params_exoplanet_archive.csv")
    df.to_csv(filepath, index=False)
    return df<|MERGE_RESOLUTION|>--- conflicted
+++ resolved
@@ -41,11 +41,8 @@
     "e": "pl_orbeccen",
     "peri": "pl_orblper",
     "v_rot_star": "st_vsin",
-<<<<<<< HEAD
-    "b": "pl_imppar"
-=======
+    "b": "pl_imppar",
     "Kmag": "sy_kmag",
->>>>>>> e5dc236a
 }
 
 
@@ -392,14 +389,10 @@
     parser.add_argument("--scale", type=float, help="Scale factor")
     parser.add_argument("--v_sys", type=float, help="Systemic velocity")
     parser.add_argument(
-<<<<<<< HEAD
+        "--pca_rmeove", type=str, help="PCA removal scheme"
+    )
+    parser.add_argument(
         "--modelname", type=str, help="Model name"
-=======
-        "--pca_rmeove", type=str, default="subtract", help="PCA removal scheme"
-    )
-    parser.add_argument(
-        "--modelname", type=str, default="yourfirstsimulation", help="Model name"
->>>>>>> e5dc236a
     )
     parser.add_argument(
         "--divide_out_of_transit",
