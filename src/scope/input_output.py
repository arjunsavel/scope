"""
Module to handle the input files.
"""

import argparse
import io
import os
import warnings
from datetime import datetime

import pandas as pd
from astroquery.ipac.nexsci.nasa_exoplanet_archive import NasaExoplanetArchive

from scope.calc_quantities import *
from scope.logger import *

logger = get_logger()

data_dir = os.path.join(os.path.dirname(__file__), "./data")


class ScopeConfigError(Exception):
    def __init__(self, message="scope input file error:"):
        self.message = message
        super().__init__(self.message)


# Mapping between input file parameters and database columns
parameter_mapping = {
    "Rp": "pl_radj",
    "Mp": "pl_bmassj",
    "Rstar": "st_rad",
    "Mstar": "st_mass",
    "v_sys": "system_velocity",
    "a": "pl_orbsmax",
    "P_rot": "pl_orbper",
    "v_sys": "st_radv",
    "planet_name": "pl_name",
    "lambda_misalign": "pl_projobliq",
    "e": "pl_orbeccen",
    "peri": "pl_orblper",
    "v_rot_star": "st_vsin",
    "Kmag": "st_kmag",
}


def query_database(
    planet_name, parameter, database_path="data/default_params_exoplanet_archive.csv"
):
    if not os.path.exists(database_path):
        raise FileNotFoundError(f"Database file {database_path} not found.")

    df = pd.read_csv(database_path)

    # check whether planet name is in database
    if planet_name not in df["pl_name"].values:
        logger.warning(f"Planet name {planet_name} not found in database.")
    try:
        # Use the mapped parameter name if it exists, otherwise use the original
        db_parameter = parameter_mapping.get(parameter, parameter)
        value = df.loc[df["pl_name"] == planet_name, db_parameter].values[0]
        return float(value)
    except Exception as e:
        logger.warning(f"Error querying database for {planet_name}, {parameter}: {e}")

        return np.nan


def unpack_lines(content):
    """
    Unpack lines from a file, removing comments and joining lines that are split.

    Parameters
    ----------
    content : list
        List of lines from the file.

    Returns
    -------
    data_lines : list
        List of lines with comments removed and split lines joined.
    """
    data_lines = []
    for line in content:
        line = line.strip()
        if line.startswith("Planet name:"):
            planet_name = line.split("Planet name:", 1)[1].strip()
        elif "Author:" in line:
            author = line.split("Author:", 1)[1].strip()
        elif (
            not line.startswith("#")
            and not line.startswith(":")
            and not line.startswith("Created")
            and line
        ):
            data_lines.append(line)
    return data_lines, planet_name, author


def coerce_nulls(data, key, value):
    if value == "NULL":
        data[key] = np.nan
        logger.warning(f" {key} is null on input")

    return data


def coerce_integers(data, key, value):
    integer_fields = ["n_exposures", "n_princ_comp", "seed"]
    if key in integer_fields:
        data[key] = int(value)
    else:
        try:
            data[key] = float(value)
        except:
            pass

    return data


def coerce_database(data, key, value, astrophysical_params, planet_name, database_path):
    if value == "DATABASE" and key in astrophysical_params:
        data[key] = query_database(planet_name, key, database_path)
    elif value == "DATABASE" and key in ["phase_start", "phase_end"]:
        tdur = query_database(planet_name, "pl_trandur", database_path)
        period = query_database(planet_name, "pl_orbper", database_path)

        # convert it to phase
        tdur_phase = convert_tdur_to_phase(tdur, period)

        if key == "phase_start":
            data[key] = -tdur_phase / 2
        else:
            data[key] = tdur_phase / 2

    return data


def coerce_splits(data, key, value):
    if isinstance(value, str) and "," in value:
        data[key] = [float(v.strip()) for v in value.split(",")]

    return data


def coerce_booleans(data, key, value):
    if value == "True":
        data[key] = True
    elif value == "False":
        data[key] = False

    return data


def parse_input_file(
    file_path, database_path="data/default_params_exoplanet_archive.csv", **kwargs
):
    """
    Parse an input file and return a dictionary of parameters.

    Parameters
    ----------
    file_path : str
        Path to the input file.
    database_path : str
        Path to the database file.
    **kwargs
        Additional keyword arguments to add to the data dictionary.

    Returns
    -------
    data : dict
        Dictionary of parameters.
    """
    # First, read the entire file content
    with open(file_path, "r") as file:
        content = file.readlines()

    data_lines, planet_name, author = unpack_lines(content)

    # Read the remaining lines with pandas
    df = pd.read_csv(
        io.StringIO("\n".join(data_lines)),
        sep=r"\s+",
        header=None,
        names=["parameter", "value"],
        comment="#",
    )

    # Convert the dataframe to a dictionary
    data = dict(zip(df["parameter"], df["value"]))

    # Add planet_name and author to the data dictionary
    data["planet_name"] = planet_name
    data["author"] = author

    # List of astrophysical parameters
    astrophysical_params = [
        "Rp",
        "Rp_solar",
        "Rstar",
        "kp",
        "v_rot",
        "v_sys",
        "P_rot",
        "a",
        "u1",
        "u2",
        "Mstar",
        "Mp",
        "peri",
    ]

    # Convert values to appropriate types
    for key, value in data.items():
        # check for values that are comma-delimited
        data = coerce_splits(data, key, value)

        # Check for NULL
        data = coerce_nulls(data, key, value)

        # make sure integers are cast as such
        data = coerce_integers(data, key, value)

        # make sure booleans are cast as such
        data = coerce_booleans(data, key, value)

        # Check for DATABASE in astrophysical parameters
        data = coerce_database(
            data, key, value, astrophysical_params, planet_name, database_path
        )

    # Add any additional kwargs to the data dictionary
    data.update(kwargs)

    data = calculate_derived_parameters(data)

    if data["tell_type"] == "data-driven" and data["blaze"] == False:
        raise ScopeConfigError("Data-driven tellurics requires blaze set to True.")

    return data


def write_input_file(data, output_file_path="input.txt"):
    # Define the order and categories of parameters

    categories = {
        "Filepaths": [
            "planet_spectrum_path",
            "star_spectrum_path",
            "data_cube_path",
            "snr_path",
        ],
        "Astrophysical Parameters": ["Rp", "Rp_solar", "Rstar", "kp", "v_rot", "v_sys"],
        "Instrument Parameters": ["SNR"],
        "Observation Parameters": [
            "observation",
            "phase_start",
            "phase_end",
            "n_exposures",
            "blaze",
            "star",
            "telluric",
            "tell_type",
            "time_dep_tell",
            "wav_error",
            "order_dep_throughput",
        ],
        "Analysis Parameters": ["n_princ_comp", "scale"],
    }
    current_date = datetime.now().strftime("%Y-%m-%d %H:%M:%S")
    with open(output_file_path, "w") as f:
        # Write the header
        f.write(
            f""":·········································
:                                       :
:    ▄▄▄▄▄   ▄█▄    ████▄ █ ▄▄  ▄███▄   :
:   █     ▀▄ █▀ ▀▄  █   █ █   █ █▀   ▀  :
: ▄  ▀▀▀▀▄   █   ▀  █   █ █▀▀▀  ██▄▄    :
:  ▀▄▄▄▄▀    █▄  ▄▀ ▀████ █     █▄   ▄▀ :
:            ▀███▀         █    ▀███▀   :
:                           ▀           :
:                                       :
:········································
Created: {current_date}
Author: YourName
Planet name: {data['planet_name']}

""".format(
                date=pd.Timestamp.now().strftime("%Y-%m-%d")
            )
        )
        # Write parameters by category
        for category, params in categories.items():
            f.write(f"# {category}\n")
            for param in params:
                if param in data:
                    value = data[param]
                    # Handle different types of values
                    if isinstance(value, bool):
                        value = str(value)
                    elif isinstance(value, float):
                        if np.isnan(value):
                            value = "NULL"
                        else:
                            value = f"{value:.6f}".rstrip("0").rstrip(".")
                    elif isinstance(value, list):
                        value = ",".join(map(str, value))
                    f.write(f"{param:<23} {value}\n")
            f.write("\n")

    logger.info(f"Input file written to {output_file_path}")


def parse_arguments():
    parser = argparse.ArgumentParser(description="Simulate observation")

    # Required parameters
    parser.add_argument(
        "--planet_spectrum_path", type=str, default=".", help="Path to planet spectrum"
    )
    parser.add_argument(
        "--star_spectrum_path", type=str, default=".", help="Path to star spectrum"
    )
    parser.add_argument(
        "--data_cube_path", type=str, default=".", help="Path to data cube"
    )

    # Optional parameters with their defaults matching your function
    parser.add_argument(
        "--phase_start",
        type=float,
        default=0,
        help="Start phase of the simulated observations",
    )
    parser.add_argument(
        "--phase_end",
        type=float,
        default=1,
        help="End phase of the simulated observations",
    )
    parser.add_argument(
        "--n_exposures", type=int, default=10, help="Number of exposures"
    )
    parser.add_argument(
        "--observation", type=str, default="emission", help="Observation type"
    )
    parser.add_argument("--blaze", type=bool, default=True, help="Blaze flag")
    parser.add_argument(
        "--n_princ_comp", type=int, default=4, help="Number of principal components"
    )
    parser.add_argument("--star", type=bool, default=True, help="Star flag")
    parser.add_argument("--SNR", type=float, default=250, help="Signal to noise ratio")
    parser.add_argument("--telluric", type=bool, default=True, help="Telluric flag")
    parser.add_argument(
        "--tell_type", type=str, default="data-driven", help="Telluric type"
    )
    parser.add_argument(
        "--time_dep_tell", type=bool, default=False, help="Time dependent telluric"
    )
    parser.add_argument(
        "--wav_error", type=bool, default=False, help="Wavelength error flag"
    )
    parser.add_argument(
        "--rv_semiamp_orbit", type=float, default=0.3229, help="RV semi-amplitude orbit"
    )
    parser.add_argument(
        "--order_dep_throughput",
        type=bool,
        default=True,
        help="Order dependent throughput",
    )
    parser.add_argument(
        "--Rp", type=float, default=1.21, help="Planet radius (Jupiter radii)"
    )
    parser.add_argument(
        "--Rstar", type=float, default=0.955, help="Star radius (solar radii)"
    )
    parser.add_argument(
        "--kp", type=float, default=192.02, help="Planetary orbital velocity (km/s)"
    )
    parser.add_argument("--v_rot", type=float, default=4.5, help="Rotation velocity")
    parser.add_argument("--scale", type=float, default=1.0, help="Scale factor")
    parser.add_argument("--v_sys", type=float, default=0.0, help="Systemic velocity")
    parser.add_argument(
        "--pca_rmeove", type=str, default="subtract", help="PCA removal scheme"
    )
    parser.add_argument(
        "--modelname", type=str, default="yourfirstsimulation", help="Model name"
    )
    parser.add_argument(
        "--divide_out_of_transit",
        type=bool,
        default=False,
        help="Divide out of transit",
    )
    parser.add_argument(
        "--out_of_transit_dur", type=float, default=0.1, help="Out of transit duration"
    )
    parser.add_argument(
        "--include_rm", type=bool, default=False, help="Include RM effect"
    )
    parser.add_argument(
        "--v_rot_star", type=float, default=3.0, help="Star rotation velocity"
    )
    parser.add_argument("--a", type=float, default=0.033, help="Semi-major axis")
    parser.add_argument(
        "--lambda_misalign", type=float, default=0.0, help="Misalignment angle"
    )
    parser.add_argument("--inc", type=float, default=90.0, help="Inclination")
    parser.add_argument("--seed", type=int, default=42, help="Random seed")
    parser.add_argument("--LD", type=bool, default=True, help="Limb darkening")
    parser.add_argument(
        "--vary_throughput", type=bool, default=True, help="Vary throughput"
    )
    parser.add_argument(
        "--log_level",
        type=str,
        default="INFO",
        choices=["DEBUG", "INFO", "WARNING", "ERROR", "CRITICAL"],
        help="Logging level (default: INFO)",
    )

    # For file input option
    parser.add_argument(
        "--input_file", type=str, default="input.txt", help="Input file with parameters"
    )

    return parser.parse_args()


<<<<<<< HEAD
def read_crires_data(data_path):
    """
    Reads in CRIRES data.

    Inputs
    ------
        :data_path: (str) path to the data

    Outputs
    -------
        n_orders: (int) number of orders
        n_pixel: (int) number of pixels
        wl_cube_model: (array) wavelength cube model
        snrs: (array) signal-to-noise ratios
    """
    with open(data_path, "r") as file:
        data = json.load(file)

    n_orders = 0  # an integer :)
    for i in range(len(data["data"]["orders"])):
        order_len = len(data["data"]["orders"][i]["detectors"])
        n_orders += order_len

    n_wavs = len(data["data"]["orders"][i]["detectors"][0]["wavelength"])

    wl_grid = np.zeros((n_orders, n_wavs))
    snr_grid = np.zeros((n_orders, n_wavs))

    for i in range(len(data["data"]["orders"])):
        order_len = len(data["data"]["orders"][i]["detectors"])
        for j in range(order_len):
            wl_grid[i * order_len + j] = data["data"]["orders"][i]["detectors"][j][
                "wavelength"
            ]

    return n_orders, n_wavs, wl_grid * 1e6, snr_grid
=======
def refresh_db():
    """
    Refresh the database with the latest exoplanet data.
    """
    # Download the latest exoplanet data
    # Update the database file

    table = NasaExoplanetArchive.query_criteria(
        table="pscomppars", select="*", where="pl_name is not null"
    )

    # Convert to Pandas DataFrame for easier handling
    df = table.to_pandas()

    # Save to CSV
    filepath = os.path.join(data_dir, "default_params_exoplanet_archive.csv")
    df.to_csv(filepath, index=False)
    return df
>>>>>>> 913ea235
<|MERGE_RESOLUTION|>--- conflicted
+++ resolved
@@ -429,7 +429,7 @@
     return parser.parse_args()
 
 
-<<<<<<< HEAD
+
 def read_crires_data(data_path):
     """
     Reads in CRIRES data.
@@ -466,7 +466,7 @@
             ]
 
     return n_orders, n_wavs, wl_grid * 1e6, snr_grid
-=======
+
 def refresh_db():
     """
     Refresh the database with the latest exoplanet data.
@@ -485,4 +485,3 @@
     filepath = os.path.join(data_dir, "default_params_exoplanet_archive.csv")
     df.to_csv(filepath, index=False)
     return df
->>>>>>> 913ea235
